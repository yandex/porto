--- conflicted
+++ resolved
@@ -129,14 +129,7 @@
 class TVolumeHolder : public TNonCopyable, public std::enable_shared_from_this<TVolumeHolder> {
     std::shared_ptr<TKeyValueStorage> Storage;
     std::map<TPath, std::shared_ptr<TVolume>> Volumes;
-<<<<<<< HEAD
-=======
-    std::map<TPath, std::weak_ptr<TResource>> Resources;
-    void RemoveUnusedResources();
-    void RemoveUnusedVolumes();
     std::mutex Lock;
-public:
->>>>>>> f6d10c98
     TIdMap IdMap;
 public:
     TVolumeHolder(std::shared_ptr<TKeyValueStorage> storage) : Storage(storage) {}
@@ -148,9 +141,5 @@
     std::vector<TPath> ListPaths() const;
     TError RestoreFromStorage(std::shared_ptr<TContainerHolder> Cholder);
     void Destroy();
-<<<<<<< HEAD
-=======
-    TError GetResource(const TPath &source, std::shared_ptr<TResource> &resource);
     std::mutex &GetLock() { return Lock; }
->>>>>>> f6d10c98
 };