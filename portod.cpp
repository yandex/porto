#include <vector>
#include <string>
#include <algorithm>
#include <csignal>
#include <sstream>
#include <iomanip>

#include "portod.hpp"
#include "rpc.hpp"
#include "cgroup.hpp"
#include "config.hpp"
#include "event.hpp"
#include "qdisc.hpp"
#include "context.hpp"
#include "client.hpp"
#include "epoll.hpp"
#include "util/log.hpp"
#include "util/file.hpp"
#include "util/folder.hpp"
#include "util/protobuf.hpp"
#include "util/signal.hpp"
#include "util/unix.hpp"
#include "util/string.hpp"
#include "util/crash.hpp"
#include "util/cred.hpp"
#include "batch.hpp"

extern "C" {
#include <fcntl.h>
#include <unistd.h>
#include <sys/un.h>
#include <sys/epoll.h>
#include <poll.h>
#include <sys/types.h>
#include <sys/wait.h>
#include <sys/stat.h>
#include <sys/prctl.h>
#include <sys/mman.h>
#include <grp.h>
#define GNU_SOURCE
#include <sys/socket.h>
#include <sys/resource.h>
}

using std::string;
using std::map;
using std::vector;

static pid_t slavePid;
static bool stdlog = false;
static bool failsafe = false;
static bool noNetwork = false;

TStatistics *Statistics;
static void AllocStatistics() {
    Statistics = (TStatistics *)mmap(nullptr, sizeof(*Statistics),
                                     PROT_READ | PROT_WRITE,
                                     MAP_SHARED | MAP_ANONYMOUS, -1, 0);
    if (!Statistics)
        throw std::bad_alloc();
}

static void DaemonOpenLog(bool master) {
    const auto &log = master ? config().master_log() : config().slave_log();

    TLogger::CloseLog();
    TLogger::OpenLog(stdlog, log.path(), log.perm());
}

static int DaemonSyncConfig(bool master) {
    config.Load();

    if (noNetwork)
        config().mutable_network()->set_enabled(false);
    TNl::EnableDebug(config().network().debug());

    const auto &pid = master ? config().master_pid() : config().slave_pid();

    DaemonOpenLog(master);

    if (CreatePidFile(pid.path(), pid.perm())) {
        L() << "Can't create pid file " <<
            pid.path() << "!" << std::endl;
        return EXIT_FAILURE;
    }

    return EXIT_SUCCESS;
}

static int DaemonPrepare(bool master) {
    const string procName = master ? "portod" : "portod-slave";

    SetProcessName(procName.c_str());

    int ret = DaemonSyncConfig(master);
    if (ret)
        return ret;

    L() << string(80, '-') << std::endl;
    L() << "Started " << GIT_TAG << " " << GIT_REVISION << std::endl;
    L() << config().DebugString() << std::endl;

    return EXIT_SUCCESS;
}

static void DaemonShutdown(bool master, int ret) {
    const auto &pid = master ? config().master_pid() : config().slave_pid();

    L() << "Stopped" << std::endl;

    TLogger::CloseLog();
    RemovePidFile(pid.path());

    if (ret < 0)
        RaiseSignal(-ret);

    if (master) {
        TFile f(config().daemon().pidmap().path());
        (void)f.Remove();
    }
}

static void RemoveRpcServer(const string &path) {
    TFile f(path);
    TError error = f.Remove();
    if (error)
        L_ERR() << "Can't remove socket file: " << error << std::endl;
}

static bool HandleRequest(TContext &context, std::shared_ptr<TClient> client) {
    uint32_t slaveReadTimeout = config().daemon().slave_read_timeout_s();
    InterruptibleInputStream pist(client->Fd);

    rpc::TContainerRequest request;
    rpc::TContainerResponse response;

    if (slaveReadTimeout)
        (void)alarm(slaveReadTimeout);

    bool haveData = ReadDelimitedFrom(&pist, &request);

    if (slaveReadTimeout)
        (void)alarm(0);

    if (pist.Interrupted()) {
        uint8_t *buf;
        size_t pos;
        pist.GetBuf(&buf, &pos);

        std::stringstream ss;
        ss << std::setfill('0') << std::hex;
        for (size_t i = 0; i < pos; i++)
            ss << std::setw(2) << (int)buf[i];

<<<<<<< HEAD
        L() << "Interrupted read from " << fd << ", partial message: " << ss.str() << std:: endl;
=======
        L() << "Interrupted read from " << client->Fd << ", partial message: " << ss.str() << std:: endl;
>>>>>>> 43fce383
        return true;
    }

    if (!haveData)
        return true;

    if (HandleRpcRequest(context, request, response, client))
        SendReply(client, response);

    return false;
}

static int IdentifyClient(int fd, std::shared_ptr<TClient> client, int total) {
    struct ucred cr;
    socklen_t len = sizeof(cr);

    if (getsockopt(fd, SOL_SOCKET, SO_PEERCRED, &cr, &len) == 0) {
        TFile f("/proc/" + std::to_string(cr.pid) + "/comm");
        string comm;

        if (f.AsString(comm))
            comm = "unknown process";

        comm.erase(remove(comm.begin(), comm.end(), '\n'), comm.end());
        L() << comm
            << " (pid " << cr.pid
            << " uid " << cr.uid
            << " gid " << cr.gid
            << ") connected (total " << total + 1 << ")" << std::endl;

        client->Pid = cr.pid;
        client->Cred.Uid = cr.uid;
        client->Cred.Gid = cr.gid;

        return 0;
    } else {
        L() << "unknown process connected" << std::endl;
        return EXIT_FAILURE;
    }
}

static int AcceptClient(int sfd, std::map<int, std::shared_ptr<TClient>> &clients, int &fd) {
    int cfd;
    struct sockaddr_un peer_addr;
    socklen_t peer_addr_size;

    peer_addr_size = sizeof(struct sockaddr_un);
    cfd = accept4(sfd, (struct sockaddr *) &peer_addr,
                  &peer_addr_size, SOCK_CLOEXEC);
    if (cfd < 0) {
        if (errno == EAGAIN)
            return 0;

        L() << "accept() error: " << strerror(errno) << std::endl;
        return -1;
    }

    auto client = std::make_shared<TClient>(cfd);
    int ret = IdentifyClient(cfd, client, clients.size());
    if (ret)
        return ret;

    fd = cfd;
    clients[cfd] = client;
    return 0;
}

static void RemoveClient(int cfd, std::map<int, std::shared_ptr<TClient>> &clients) {
    close(cfd);
    clients.erase(cfd);
}

static bool AnotherInstanceRunning(const string &path) {
    int fd;
    if (ConnectToRpcServer(path, fd))
        return false;

    close(fd);
    return true;
}

void AckExitStatus(int pid) {
    if (!pid)
        return;

    int ret = write(REAP_ACK_FD, &pid, sizeof(pid));
    if (ret == sizeof(pid)) {
        L() << "Acknowledge exit status for " << std::to_string(pid) << std::endl;
    } else {
        TError error(EError::Unknown, errno, "write(): returned " + std::to_string(ret));
        if (error)
            L_ERR() << "Can't acknowledge exit status for " << pid << ": " << error << std::endl;
        if (ret < 0)
            Crash();
    }
}

static int ReapSpawner(int fd, TContainerHolder &cholder) {
    struct pollfd fds[1];
    int nr = 1000;

    fds[0].fd = fd;
    fds[0].events = POLLIN | POLLHUP;

    while (nr--) {
        int ret = poll(fds, 1, 0);
        if (ret < 0) {
            L() << "poll() error: " << strerror(errno) << std::endl;
            return ret;
        }

        if (!fds[0].revents)
            return 0;

        int pid, status;
        if (read(fd, &pid, sizeof(pid)) < 0) {
            L() << "read(pid): " << strerror(errno) << std::endl;
            return 0;
        }
        if (read(fd, &status, sizeof(status)) < 0) {
            L() << "read(status): " << strerror(errno) << std::endl;
            return 0;
        }

        TEvent e(EEventType::Exit);
        e.Exit.Pid = pid;
        e.Exit.Status = status;
        if (!cholder.DeliverEvent(e)) {
            AckExitStatus(pid);
            return 0;
        }
    }

    return 0;
}

static inline int EncodeSignal(int sig) {
    return -sig;
}

static int SlaveRpc(TContext &context) {
    int ret = 0;
    int sfd;
    std::map<int, std::shared_ptr<TClient>> clients;
    TContainerHolder &cholder = *context.Cholder;

    TCred cred(getuid(), getgid());

    TGroup g(config().rpc_sock().group().c_str());
    TError error = g.Load();
    if (error)
        L_ERR() << "Can't get gid for " << config().rpc_sock().group() << ": " << error << std::endl;

    if (!error)
        cred.Gid = g.GetId();

    error = CreateRpcServer(config().rpc_sock().file().path(),
                            config().rpc_sock().file().perm(),
                            cred, sfd);
    if (error) {
        L() << "Can't create RPC server: " << error.GetMsg() << std::endl;
        return EXIT_FAILURE;
    }

    error = context.EpollLoop->AddFd(sfd);
    if (error) {
        L_ERR() << "Can't add RPC server fd to epoll: " << error << std::endl;
        return EXIT_FAILURE;
    }

    error = context.EpollLoop->AddFd(REAP_EVT_FD);
    if (error && !failsafe) {
        L_ERR() << "Can't add master fd to epoll: " << error << std::endl;
        return EXIT_FAILURE;
    }

    if (context.NetEvt) {
        error = context.EpollLoop->AddFd(context.NetEvt->GetFd());
        if (error) {
            L_ERR() << "Can't add netlink events fd to epoll: " << error << std::endl;
            return EXIT_FAILURE;
        }
    }

    std::vector<int> signals;
    std::vector<struct epoll_event> events;

    while (true) {
        int timeout = context.Queue->GetNextTimeout();
        Statistics->SlaveTimeoutMs = timeout;

        error = context.EpollLoop->GetEvents(signals, events, timeout);
        if (error) {
            L_ERR() << "slave: epoll error " << error << std::endl;
            ret = EXIT_FAILURE;
            goto exit;
        }

        context.Queue->DeliverEvents(*context.Cholder);

        for (auto s : signals) {
            switch (s) {
            case SIGINT:
                context.Destroy();
                // no break here
            case SIGTERM:
                ret = EncodeSignal(s);
                goto exit;
            case updateSignal:
                L() << "Updating" << std::endl;
                ret = EncodeSignal(s);
                goto exit;
            case rotateSignal:
                DaemonOpenLog(false);
                break;
            case SIGCHLD:
                int status;
                pid_t pid;

                while ((pid = waitpid(-1, &status, WNOHANG)) > 0) {
                    if (WIFEXITED(status)) {
                        if (context.Posthooks.find(pid) != context.Posthooks.end()) {
                            int fd = context.PosthooksError.at(pid);
                            TError error;
                            if (!TError::Deserialize(fd, error))
                                error = TError(EError::Unknown, "Didn't get any result from batch task");
                            close(fd);
                            context.Posthooks[pid](error);
                            context.Posthooks.erase(pid);
                            context.PosthooksError.erase(pid);
                        }
                    } else {
                        L_ERR() << "Batch task died on signal " << WTERMSIG(status) << std::endl;
                    }
                }
                break;
            default:
                /* Ignore other signals */
                break;
            }
        }

        for (auto ev : events) {
            if (ev.data.fd == sfd) {
                if (clients.size() > config().daemon().max_clients()) {
                    L() << "Skip connection attempt" << std::endl;
                    continue;
                }

                int fd = -1;
                ret = AcceptClient(sfd, clients, fd);
                if (ret < 0)
                    break;

                error = context.EpollLoop->AddFd(fd);
                if (error) {
                    L_ERR() << "Can't add client fd to epoll: " << error << std::endl;
                    ret = EXIT_FAILURE;
                    goto exit;
                }
            } else if (ev.data.fd == REAP_EVT_FD) {
                if (failsafe)
                    continue;

                ret = ReapSpawner(REAP_EVT_FD, *context.Cholder);
            } else if (context.NetEvt && context.NetEvt->GetFd() == ev.data.fd) {
                L() << "Refresh list of available network interfaces" << std::endl;
                context.NetEvt->FlushEvents();

                TError error = context.Net->Update();
                if (error) {
                    L() << "Can't refresh list of network interfaces: " << error << std::endl;
                    break;
                }
            } else if (clients.find(ev.data.fd) != clients.end()) {
                auto client = clients[ev.data.fd];
                bool needClose = false;

                if (ev.events & EPOLLIN)
                    needClose = HandleRequest(context, client);

                if ((ev.events & EPOLLHUP) || needClose)
                    RemoveClient(ev.data.fd, clients);

            } else {
                TEvent e(EEventType::OOM);
                e.OOM.Fd = ev.data.fd;
                (void)cholder.DeliverEvent(e);
            }
        }
    }

exit:
    for (auto pair : clients)
        close(pair.first);

    close(sfd);

    return ret;
}

static void KvDump() {
    TKeyValueStorage containers(TMount("tmpfs", config().keyval().file().path(), "tmpfs", { config().keyval().size() }));
    TError error = containers.MountTmpfs();
    if (error)
        L_ERR() << "Can't mount containers key-value storage: " << error << std::endl;
    else
        containers.Dump();

    TKeyValueStorage volumes(TMount("tmpfs", config().volumes().keyval().file().path(), "tmpfs", { config().volumes().keyval().size() }));
    error = volumes.MountTmpfs();
    if (error)
        L_ERR() << "Can't mount volumes key-value storage: " << error << std::endl;
    else
        volumes.Dump();
}

static int TuneLimits() {
    struct rlimit rlim;

    // we need FD for each container to monitor OOM event, plus some spare ones
    int maxFd = config().container().max_total() + 100;

    rlim.rlim_max = maxFd;
    rlim.rlim_cur = maxFd;

    int ret = setrlimit(RLIMIT_NOFILE, &rlim);
    if (ret)
        return EXIT_FAILURE;

    return EXIT_SUCCESS;
}

static int SlaveMain() {
    SetDieOnParentExit(SIGTERM);

    if (failsafe)
        AllocStatistics();

    Statistics->SlaveStarted = GetCurrentTimeMs();

    int ret = DaemonPrepare(false);
    if (ret)
        return ret;

    ret = TuneLimits();
    if (ret) {
        L() << "Can't set correct limits: " << strerror(errno) << std::endl;
        return ret;
    }

    if (config().network().enabled()) {
        if (system("modprobe cls_cgroup")) {
            L() << "Can't load cls_cgroup kernel module: " << strerror(errno) << std::endl;
            if (!failsafe)
                return EXIT_FAILURE;

            config().mutable_network()->set_enabled(false);
        }
    }

    if (fcntl(REAP_EVT_FD, F_SETFD, FD_CLOEXEC) < 0) {
        L() << "Can't set close-on-exec flag on REAP_EVT_FD: " << strerror(errno) << std::endl;
        if (!failsafe)
            return EXIT_FAILURE;
    }

    if (fcntl(REAP_ACK_FD, F_SETFD, FD_CLOEXEC) < 0) {
        L() << "Can't set close-on-exec flag on REAP_ACK_FD: " << strerror(errno) << std::endl;
        if (!failsafe)
            return EXIT_FAILURE;
    }

    umask(0);

    TError error = SetOomScoreAdj(0);
    if (error)
        L_ERR() << "Can't adjust OOM score: " << error << std::endl;

    TContext context;
    try {
        TCgroupSnapshot cs;
        error = cs.Create();
        if (error)
            L_ERR() << "Can't create cgroup snapshot: " << error << std::endl;

        error = context.Initialize();
        if (error) {
            L_ERR() << "Initialization error: " << error << std::endl;
            return EXIT_FAILURE;
        }

        bool restored = context.Cholder->RestoreFromStorage();
        context.Vholder->RestoreFromStorage();

        L() << "Done restoring" << std::endl;

        cs.Destroy();

        if (!restored) {
            L() << "Remove container leftovers from previous run..." << std::endl;
            RemoveIf(config().container().tmp_dir(),
                     EFileType::Directory,
                     [](const std::string &name, const TPath &path) {
                        return name != TPath(config().volumes().resource_dir()).BaseName() &&
                               name != TPath(config().volumes().volume_dir()).BaseName();
                     });
        }

        ret = SlaveRpc(context);
        L() << "Shutting down..." << std::endl;

        RemoveRpcServer(config().rpc_sock().file().path());
    } catch (string s) {
        std::cerr << s << std::endl;
        ret = EXIT_FAILURE;
    } catch (const char *s) {
        std::cerr << s << std::endl;
        ret = EXIT_FAILURE;
    } catch (const std::exception &exc) {
        std::cerr << exc.what() << std::endl;
        ret = EXIT_FAILURE;
    } catch (...) {
        std::cerr << "Uncaught exception!" << std::endl;
        ret = EXIT_FAILURE;
    }

    DaemonShutdown(false, ret);

    return ret;
}

static void DeliverPidStatus(int fd, int pid, int status, size_t queued) {
    L() << "Deliver " << pid << " status " << status << " (" << queued << " queued)" << std::endl;

    if (write(fd, &pid, sizeof(pid)) < 0)
        L() << "write(pid): " << strerror(errno) << std::endl;
    if (write(fd, &status, sizeof(status)) < 0)
        L() << "write(status): " << strerror(errno) << std::endl;
}

static int ReapDead(int fd, map<int,int> &exited, int slavePid, int &slaveStatus, std::set<int> &acked) {
    int status;
    int pid;

    while (true) {
        pid = waitpid(-1, &status, WNOHANG);
        if (pid <= 0)
            break;

        if (pid == slavePid) {
            slaveStatus = status;
            return -1;
        }

        if (acked.find(pid) != acked.end()) {
            acked.erase(pid);
            continue;
        }

        exited[pid] = status;
        DeliverPidStatus(fd, pid, status, exited.size());
        Statistics->QueuedStatuses = exited.size();
    }

    return 0;
}

static void ReceiveAcks(int fd, std::map<int,int> &exited,
                        std::set<int> &acked) {
    int pid;

    if (read(fd, &pid, sizeof(pid)) == sizeof(pid)) {
        if (pid <= 0)
            return;

        if (exited.find(pid) == exited.end())
            acked.insert(pid);
        else
            exited.erase(pid);

        Statistics->QueuedStatuses = exited.size();
        L() << "Got acknowledge for " << pid << " (" << exited.size() << " queued)" << std::endl;
    }
}

static void SaveStatuses(map<int, int> &exited) {
    TFile f(config().daemon().pidmap().path());
    if (f.Exists()) {
        TError error = f.Remove();
        if (error) {
            L_ERR() << "Can't save pid map: " << error << std::endl;
            return;
        }
    }

    for (auto &kv : exited) {
        TError error = f.AppendString(std::to_string(kv.first) + " " + std::to_string(kv.second) + "\n");
        if (error)
            L_ERR() << "Can't save pid map: " << error << std::endl;
    }
}

static void RestoreStatuses(map<int, int> &exited) {
    TFile f(config().daemon().pidmap().path());
    if (!f.Exists())
        return;

    vector<string> lines;
    TError error = f.AsLines(lines);
    if (error) {
        L_ERR() << "Can't restore pid map: " << error << std::endl;
        return;
    }

    for (auto &line : lines) {
        vector<string> tokens;
        error = SplitString(line, ' ', tokens);
        if (error) {
            L_ERR() << "Can't restore pid map: " << error << std::endl;
            continue;
        }

        if (tokens.size() != 2) {
            continue;
        }

        int pid, status;

        error = StringToInt(tokens[0], pid);
        if (error) {
            L_ERR() << "Can't restore pid map: " << error << std::endl;
            continue;
        }

        error = StringToInt(tokens[0], status);
        if (error) {
            L_ERR() << "Can't restore pid map: " << error << std::endl;
            continue;
        }

        exited[pid] = status;
    }
}

static int SpawnSlave(TEpollLoop &loop, map<int,int> &exited) {
    int evtfd[2];
    int ackfd[2];
    int ret = EXIT_FAILURE;
    TError error;

    slavePid = 0;

    if (pipe2(evtfd, O_NONBLOCK) < 0) {
        L() << "pipe(): " << strerror(errno) << std::endl;
        return EXIT_FAILURE;
    }

    if (pipe2(ackfd, O_NONBLOCK) < 0) {
        L() << "pipe(): " << strerror(errno) << std::endl;
        return EXIT_FAILURE;
    }

    slavePid = fork();
    if (slavePid < 0) {
        L() << "fork(): " << strerror(errno) << std::endl;
        ret = EXIT_FAILURE;
        goto exit;
    } else if (slavePid == 0) {
        close(evtfd[1]);
        close(ackfd[0]);
        TLogger::CloseLog();
        loop.Destroy();
        dup2(evtfd[0], REAP_EVT_FD);
        dup2(ackfd[1], REAP_ACK_FD);
        close(evtfd[0]);
        close(ackfd[1]);

        exit(SlaveMain());
    }

    close(evtfd[0]);
    close(ackfd[1]);

    L() << "Spawned slave " << slavePid << std::endl;
    Statistics->Spawned++;

    for (auto &pair : exited)
        DeliverPidStatus(evtfd[1], pair.first, pair.second, exited.size());

    error = loop.AddFd(ackfd[0]);
    if (error) {
        L_ERR() << "Can't add ackfd[0] to epoll: " << error << std::endl;
        return EXIT_FAILURE;
    }

    while (true) {
        std::vector<int> signals;
        std::vector<struct epoll_event> events;

        error = loop.GetEvents(signals, events, -1);
        if (error) {
            L_ERR() << "master: epoll error " << error << std::endl;
            return EXIT_FAILURE;
        }

        for (auto s : signals) {
            switch (s) {
            case SIGINT:
            case SIGTERM:
                if (kill(slavePid, s) < 0)
                    L() << "Can't send " << s << " to slave" << std::endl;

                L() << "Waiting for slave to exit..." << std::endl;
                (void)RetryFailed(10, 50,
                [&]() { return waitpid(slavePid, nullptr, WNOHANG) != slavePid; });

                ret = EncodeSignal(s);
                goto exit;
            case updateSignal:
            {
                int ret = DaemonSyncConfig(true);
                if (ret)
                    return ret;

                L() << "Updating" << std::endl;

                const char *stdlogArg = nullptr;
                if (stdlog)
                    stdlogArg = "--stdlog";

                SaveStatuses(exited);

                if (kill(slavePid, updateSignal) < 0) {
                    L() << "Can't send " << updateSignal << " to slave: " << strerror(errno) << std::endl;
                } else {
                    if (waitpid(slavePid, NULL, 0) != slavePid)
                        L() << "Can't wait for slave exit status: " << strerror(errno) << std::endl;
                }
                TLogger::CloseLog();
                close(evtfd[1]);
                close(ackfd[0]);
                loop.Destroy();
                execlp(program_invocation_name, program_invocation_name, stdlogArg, nullptr);
                std::cerr << "Can't execlp(" << program_invocation_name << ", " << program_invocation_name << ", NULL)" << strerror(errno) << std::endl;
                ret = EXIT_FAILURE;
                goto exit;
                break;
            }
            case rotateSignal:
                DaemonOpenLog(true);
                break;
            default:
                /* Ignore other signals */
                break;
            }
        }

        std::set<int> acked;
        for (auto ev : events) {
            if (ev.data.fd == ackfd[0]) {
                ReceiveAcks(ackfd[0], exited, acked);
            } else {
                L() << "master received unknown epoll event: " << ev.data.fd << std::endl;
                loop.RemoveFd(ev.data.fd);
            }
        }

        int status;
        if (ReapDead(evtfd[1], exited, slavePid, status, acked)) {
            L() << "slave exited with " << status << std::endl;
            ret = EXIT_SUCCESS;
            goto exit;
        }
    }

exit:
    close(evtfd[0]);
    close(evtfd[1]);

    close(ackfd[0]);
    close(ackfd[1]);

    return ret;
}

void CheckVersion(int &prevMaj, int &prevMin) {
    std::string prevVer;

    prevMaj = 0;
    prevMin = 0;

    TFile f(config().version().path(), config().version().perm());

    TError error = f.AsString(prevVer);
    if (!error)
        (void)sscanf(prevVer.c_str(), "v%d.%d", &prevMaj, &prevMin);

    error = f.WriteStringNoAppend(GIT_TAG);
    if (error)
        L_ERR() << "Can't update current version" << std::endl;
}

static int MasterMain() {
    AllocStatistics();
    Statistics->MasterStarted = GetCurrentTimeMs();

    int ret = DaemonPrepare(true);
    if (ret)
        return ret;

    int prevMaj, prevMin;
    CheckVersion(prevMaj, prevMin);
    L() << "Updating from previous version v" << prevMaj << "." << prevMin << std::endl;

    TEpollLoop ELoop;
    TError error = ELoop.Create();
    if (error)
        return error;

    if (prctl(PR_SET_CHILD_SUBREAPER, 1) < 0) {
        TError error(EError::Unknown, errno, "prctl(PR_SET_CHILD_SUBREAPER,)");
        L_ERR() << "Can't set myself as a subreaper: " << error << std::endl;
        return EXIT_FAILURE;
    }

    TMountSnapshot ms;
    error = ms.RemountSlave();
    if (error)
        L_ERR() << "Can't remount shared mountpoints: " << error << std::endl;

    error = SetOomScoreAdj(-1000);
    if (error)
        L_ERR() << "Can't adjust OOM score: " << error << std::endl;

    map<int,int> exited;
    RestoreStatuses(exited);

    while (true) {
        size_t started = GetCurrentTimeMs();
        size_t next = started + config().container().respawn_delay_ms();
        ret = SpawnSlave(ELoop, exited);
        L() << "Returned " << ret << std::endl;
        if (next >= GetCurrentTimeMs())
            usleep((next - GetCurrentTimeMs()) * 1000);

        if (slavePid)
            (void)kill(slavePid, SIGKILL);
        if (ret < 0)
            break;
    }

    DaemonShutdown(true, ret);

    return ret;
}

int main(int argc, char * const argv[]) {
    bool slaveMode = false;
    int argn;

    if (getuid() != 0) {
        std::cerr << "Need root privileges to start" << std::endl;
        return EXIT_FAILURE;
    }

    config.Load();

    for (argn = 1; argn < argc; argn++) {
        string arg(argv[argn]);

        if (arg == "-v" || arg == "--version") {
            std::cout << GIT_TAG << " " << GIT_REVISION <<std::endl;
            return EXIT_SUCCESS;
        } else if (arg == "--kv-dump") {
            KvDump();
            return EXIT_SUCCESS;
        } else if (arg == "--slave") {
            slaveMode = true;
        } else if (arg == "--stdlog") {
            stdlog = true;
        } else if (arg == "--failsafe") {
            failsafe = true;
        } else if (arg == "--nonet") {
            noNetwork = true;
        } else if (arg == "-t") {
            if (argn + 1 >= argc)
                return EXIT_FAILURE;
            return config.Test(argv[argn + 1]);
        } else {
            std::cerr << "Unknown option " << arg << std::endl;
            return EXIT_FAILURE;
        }
    }

    if (!slaveMode && AnotherInstanceRunning(config().rpc_sock().file().path())) {
        std::cerr << "Another instance of portod is running!" << std::endl;
        return EXIT_FAILURE;
    }

    if (slaveMode)
        return SlaveMain();
    else
        return MasterMain();
}<|MERGE_RESOLUTION|>--- conflicted
+++ resolved
@@ -152,11 +152,7 @@
         for (size_t i = 0; i < pos; i++)
             ss << std::setw(2) << (int)buf[i];
 
-<<<<<<< HEAD
-        L() << "Interrupted read from " << fd << ", partial message: " << ss.str() << std:: endl;
-=======
         L() << "Interrupted read from " << client->Fd << ", partial message: " << ss.str() << std:: endl;
->>>>>>> 43fce383
         return true;
     }
 
