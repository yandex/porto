#include <sstream>

#include "util/mount.hpp"
#include "util/file.hpp"
#include "util/folder.hpp"
#include "util/string.hpp"
#include "util/unix.hpp"
#include "util/log.hpp"

extern "C" {
#include <sys/mount.h>
#include <stdio.h>
#include <mntent.h>

#include <sys/types.h>
#include <sys/stat.h>
#include <sys/fcntl.h>
#include <linux/loop.h>
#include <unistd.h>
}

using std::string;
using std::vector;
using std::set;
using std::shared_ptr;

TError TMount::Mount(unsigned long flags) const {
    L() << "mount " << Target << " " << flags << std::endl;

    int ret = RetryBusy(10, 100, [&]{ return mount(Source.ToString().c_str(),
                                                   Target.ToString().c_str(),
                                                   Type.c_str(),
                                                   flags,
                                                   CommaSeparatedList(Data).c_str()); });
    if (ret)
        return TError(EError::Unknown, errno, "mount(" + Source.ToString() + ", " + Target.ToString() + ", " + Type + ", " + std::to_string(flags) + ", " + CommaSeparatedList(Data) + ")");

    return TError::Success();
}

TError TMount::Umount() const {
    L() << "umount " << Target << std::endl;

    int ret = RetryBusy(10, 100, [&]{ return umount(Target.ToString().c_str()); });
    if (ret)
        return TError(EError::Unknown, errno, "umount(" + Target.ToString() + ")");

    return TError::Success();
}

TError TMount::Bind(bool rdonly, unsigned long flags) const {
    TError error = Mount(MS_BIND | flags);
    if (error)
        return error;

    if (!rdonly)
        return TError::Success();

    return Mount(MS_BIND | MS_REMOUNT | MS_RDONLY | flags);
}

TError TMount::BindFile(bool rdonly, unsigned long flags) const {
    TPath p(Target);
    TFile f(p);

    if (!f.Exists()) {
        TFolder d(p.DirName());
        if (!d.Exists()) {
            TError error = d.Create(0755, true);
            if (error)
                return error;
        }

        TError error = f.Touch();
        if (error)
            return error;
    }

    if (p.GetType() == EFileType::Link) {
        // TODO: ?can't mount over link
    }

    return Bind(rdonly, flags);
}

TError TMount::BindDir(bool rdonly, unsigned long flags) const {
    TPath p(Target);
    TFolder d(p);

    if (!d.Exists()) {
        TError error = d.Create(0755, true);
        if (error)
            return error;
    }

    return Bind(rdonly, flags);
}

TError TMount::MountDir(unsigned long flags) const {
    TFolder dir(Target);
    if (!dir.Exists()) {
        TError error = dir.Create();
        if (error)
            return error;
    }

    return Mount(flags);
}

TError TMountSnapshot::Mounts(std::set<std::shared_ptr<TMount>> &mounts) const {
    FILE* f = setmntent(Path.c_str(), "r");
    struct mntent* m;
    while ((m = getmntent(f)) != NULL) {
           vector<string> vflags;
           set<string> flags;

           TError error = SplitString(m->mnt_opts, ',', vflags);
           if (error)
               return error;

           for (auto kv : vflags)
               flags.insert(kv);

        mounts.insert(std::make_shared<TMount>(m->mnt_fsname, m->mnt_dir, m->mnt_type, flags));
    }
    endmntent(f);

    return TError::Success();
}

TError TMountSnapshot::RemountSlave() {
    // systemd mounts / with MS_SHARED so any changes made to it in the container
    // are propagated back (in particular, mounting new /proc breaks host)
    set<shared_ptr<TMount>> mounts;

    TError error = Mounts(mounts);
    if (error)
        return error;

    for (auto &m : mounts) {
        // we are only changing type of the mount from (possibly) MS_SHARED
        // to MS_SLAVE, nothing is remounted or mounted over
        error = m->Mount(MS_SLAVE);
        if (error)
            L() << "Can't remount " << m->GetMountpoint() << std::endl;
    }

    return TError::Success();
}

TError GetLoopDev(int &nr) {
    TScopedFd controlFd;
    controlFd = open("/dev/loop-control", O_RDWR | O_CLOEXEC);
    if (controlFd.GetFd() < 0)
        return TError(EError::Unknown, errno, "open(/dev/loop-control)");

    nr = ioctl(controlFd.GetFd(), LOOP_CTL_GET_FREE);
    if (nr < 0)
        return TError(EError::Unknown, errno, "ioctl(LOOP_CTL_GET_FREE)");

    L() << "Loop device allocate " << nr << std::endl;

    return TError::Success();
}

TError PutLoopDev(const int nr) {
    L() << "Loop device free " << nr << std::endl;

    std::string dev = "/dev/loop" + std::to_string(nr);

    TScopedFd loopFd;
    loopFd = open(dev.c_str(), O_RDWR | O_CLOEXEC);
    if (loopFd.GetFd() < 0)
        return TError(EError::Unknown, errno, "open(" + dev + ")");

    if (ioctl(loopFd.GetFd(), LOOP_CLR_FD, 0) < 0)
        return TError(EError::Unknown, errno, "ioctl(LOOP_CLR_FD)");

    return TError::Success();
}

TError TLoopMount::Mount() {
    std::string dev = "/dev/loop" + std::to_string(LoopNr);

<<<<<<< HEAD
=======
    L() << "Mount loop device " << dev << " " << Source  << " -> " << Target << std::endl;

>>>>>>> 43fce383
    TScopedFd imageFd, loopFd;
    imageFd = open(Source.ToString().c_str(), O_RDWR | O_CLOEXEC);
    if (imageFd.GetFd() < 0)
        return TError(EError::Unknown, errno, "open(" + Source.ToString() + ")");

    loopFd = open(dev.c_str(), O_RDWR | O_CLOEXEC);
    if (loopFd.GetFd() < 0)
        return TError(EError::Unknown, errno, "open(" + dev + ")");

    if (ioctl(loopFd.GetFd(), LOOP_SET_FD, imageFd.GetFd()) < 0)
        return TError(EError::Unknown, errno, "ioctl(LOOP_SET_FD)");

    struct loop_info64 loopinfo64 = {};
    strncpy((char *)loopinfo64.lo_file_name, Source.ToString().c_str(), LO_NAME_SIZE);

    if (ioctl(loopFd.GetFd(), LOOP_SET_STATUS64, &loopinfo64) < 0)
        return TError(EError::Unknown, errno, "ioctl(LOOP_SET_STATUS64)");

    TMount m(dev, Target, Type, {});
    return m.Mount();
}

TError TLoopMount::Umount() {
    std::string dev = "/dev/loop" + std::to_string(LoopNr);

    L() << "Umount loop device " << dev << " " << Source << " -> " << Target << std::endl;

    TMount m(dev, Target, Type, {});
    TError error = m.Umount();
    if (error)
        return error;

    error = PutLoopDev(LoopNr);
    if (error)
        return error;

    TFolder f(Target);
    return f.Remove(true);
}<|MERGE_RESOLUTION|>--- conflicted
+++ resolved
@@ -182,11 +182,8 @@
 TError TLoopMount::Mount() {
     std::string dev = "/dev/loop" + std::to_string(LoopNr);
 
-<<<<<<< HEAD
-=======
     L() << "Mount loop device " << dev << " " << Source  << " -> " << Target << std::endl;
 
->>>>>>> 43fce383
     TScopedFd imageFd, loopFd;
     imageFd = open(Source.ToString().c_str(), O_RDWR | O_CLOEXEC);
     if (imageFd.GetFd() < 0)
