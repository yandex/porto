--- conflicted
+++ resolved
@@ -41,24 +41,15 @@
 public:
     THelpCmd() : ICmd("help", 1, "[command]", "print help message for command") {}
 
-<<<<<<< HEAD
-    void Usage(const char *name) {
-        cout << "usage: " << name << " <command> [<args>]" << endl;
-=======
     void Usage()
     {
         cout << "usage: " << program_invocation_short_name << " <command> [<args>]" << endl;
->>>>>>> 0e7e3385
         cout << endl;
         cout << "list of commands:" << endl;
         for (ICmd *cmd : commands)
             cout << " " << left << setw(16) << cmd->GetName() << cmd->GetDescription() << endl;
     }
 
-<<<<<<< HEAD
-    int Execute(int argc, char *argv[]) {
-        string name = argv[0];
-=======
     int Execute(int argc, char *argv[])
     {
         if (argc == 0) {
@@ -67,7 +58,6 @@
         }
 
         string name(argv[0]);
->>>>>>> 0e7e3385
         for (ICmd *cmd : commands) {
             if (cmd->GetName() == name) {
                 cout << "usage: " << program_invocation_short_name << " " << name << " " << cmd->GetUsage() << endl;
@@ -83,12 +73,7 @@
     }
 };
 
-<<<<<<< HEAD
-static void Usage(char *name, const char *command) {
-=======
-static void Usage(const char *command)
-{
->>>>>>> 0e7e3385
+static void Usage(const char *command) {
     ICmd *cmd = new THelpCmd();
     char *argv[] = { (char *)command, NULL };
 
@@ -119,15 +104,7 @@
 
     int Execute(int argc, char *argv[])
     {
-<<<<<<< HEAD
         int ret = api.Create(argv[0]);
-=======
-        string name(argv[0]);
-
-        req.mutable_create()->set_name(name);
-
-        int ret = Rpc(req, rsp);
->>>>>>> 0e7e3385
         if (ret)
             cerr << "Can't create container, error = " << ret << endl;
 
@@ -141,15 +118,7 @@
 
     int Execute(int argc, char *argv[])
     {
-<<<<<<< HEAD
         int ret = api.Destroy(argv[0]);
-=======
-        string name(argv[0]);
-
-        req.mutable_destroy()->set_name(name);
-
-        int ret = Rpc(req, rsp);
->>>>>>> 0e7e3385
         if (ret)
             cerr << "Can't destroy container, error = " << ret << endl;
 
@@ -217,20 +186,9 @@
 
     int Execute(int argc, char *argv[])
     {
-<<<<<<< HEAD
         vector<string> value;
         int ret = api.GetProperties(argv[0], argv[1], value);
         if (ret)
-=======
-        string name(argv[0]);
-        string property(argv[1]);
-
-        req.mutable_getproperty()->set_name(name);
-        req.mutable_getproperty()->add_property(property);
-
-        int ret = Rpc(req, rsp);
-        if (ret) {
->>>>>>> 0e7e3385
             cerr << "Can't get property, error = " << ret << endl;
         else
             for (auto v : value)
@@ -246,19 +204,7 @@
 
     int Execute(int argc, char *argv[])
     {
-<<<<<<< HEAD
         int ret = api.SetProperty(argv[0], argv[1], argv[2]);
-=======
-        string name(argv[0]);
-        string property(argv[1]);
-        string value(argv[2]);
-
-        req.mutable_setproperty()->set_name(name);
-        req.mutable_setproperty()->set_property(property);
-        req.mutable_setproperty()->set_value(value);
-
-        int ret = Rpc(req, rsp);
->>>>>>> 0e7e3385
         if (ret)
             cerr << "Can't set property, error = " << ret << endl;
 
@@ -272,20 +218,9 @@
 
     int Execute(int argc, char *argv[])
     {
-<<<<<<< HEAD
         vector<string> value;
         int ret = api.GetData(argv[0], argv[1], value);
         if (ret)
-=======
-        string name(argv[0]);
-        string data(argv[1]);
-
-        req.mutable_getdata()->set_name(name);
-        req.mutable_getdata()->add_data(data);
-
-        int ret = Rpc(req, rsp);
-        if (ret) {
->>>>>>> 0e7e3385
             cerr << "Can't get data, error = " << ret << endl;
         else
             for (auto v : value)
@@ -301,15 +236,7 @@
 
     int Execute(int argc, char *argv[])
     {
-<<<<<<< HEAD
         int ret = api.Start(argv[0]);
-=======
-        string name(argv[0]);
-
-        req.mutable_start()->set_name(name);
-
-        int ret = Rpc(req, rsp);
->>>>>>> 0e7e3385
         if (ret)
             cerr << "Can't start container, error = " << ret << endl;
 
@@ -323,15 +250,7 @@
 
     int Execute(int argc, char *argv[])
     {
-<<<<<<< HEAD
         int ret = api.Stop(argv[0]);
-=======
-        string name(argv[0]);
-
-        req.mutable_stop()->set_name(name);
-
-        int ret = Rpc(req, rsp);
->>>>>>> 0e7e3385
         if (ret)
             cerr << "Can't stop container, error = " << ret << endl;
 
@@ -345,15 +264,7 @@
 
     int Execute(int argc, char *argv[])
     {
-<<<<<<< HEAD
         int ret = api.Pause(argv[0]);
-=======
-        string name(argv[0]);
-
-        req.mutable_pause()->set_name(name);
-
-        int ret = Rpc(req, rsp);
->>>>>>> 0e7e3385
         if (ret)
             cerr << "Can't pause container, error = " << ret << endl;
 
@@ -367,15 +278,7 @@
 
     int Execute(int argc, char *argv[])
     {
-<<<<<<< HEAD
         int ret = api.Resume(argv[0]);
-=======
-        string name(argv[0]);
-
-        req.mutable_resume()->set_name(name);
-
-        int ret = Rpc(req, rsp);
->>>>>>> 0e7e3385
         if (ret)
             cerr << "Can't resume container, error = " << ret << endl;
 
