--- conflicted
+++ resolved
@@ -1115,23 +1115,6 @@
     ExpectApiSuccess(api.Create(name));
 
     Say() << "Check default stdin/stdout/stderr" << std::endl;
-<<<<<<< HEAD
-    ExpectSuccess(api.SetProperty(name, "command", "sleep 1000"));
-    ExpectSuccess(api.GetProperty(name, "stdout_path", stdoutPath));
-    ExpectSuccess(api.GetProperty(name, "stderr_path", stderrPath));
-
-    Expect(!FileExists(stdoutPath));
-    Expect(!FileExists(stderrPath));
-    ExpectSuccess(api.Start(name));
-    Expect(FileExists(stdoutPath));
-    Expect(FileExists(stderrPath));
-
-    ExpectSuccess(api.GetData(name, "root_pid", pid));
-    Expect(ReadLink("/proc/" + pid + "/fd/0") == "/dev/null");
-    Expect(ReadLink("/proc/" + pid + "/fd/1") == stdoutPath);
-    Expect(ReadLink("/proc/" + pid + "/fd/2") == stderrPath);
-    ExpectSuccess(api.Stop(name));
-=======
     ExpectApiSuccess(api.SetProperty(name, "command", "sleep 1000"));
     ExpectApiSuccess(api.GetProperty(name, "stdout_path", stdoutPath));
     ExpectApiSuccess(api.GetProperty(name, "stderr_path", stderrPath));
@@ -1147,7 +1130,6 @@
     Expect(ReadLink("/proc/" + pid + "/fd/1") == stdoutPath);
     Expect(ReadLink("/proc/" + pid + "/fd/2") == stderrPath);
     ExpectApiSuccess(api.Stop(name));
->>>>>>> 43fce383
 
     Expect(!FileExists(stdoutPath));
     Expect(!FileExists(stderrPath));
@@ -1168,19 +1150,6 @@
     ExpectSuccess(f.Touch());
     ExpectSuccess(f.WriteStringNoAppend("hi"));
 
-<<<<<<< HEAD
-    ExpectSuccess(api.SetProperty(name, "stdin_path", "/tmp/a_stdin"));
-    ExpectSuccess(api.SetProperty(name, "stdout_path", "/tmp/a_stdout"));
-    ExpectSuccess(api.SetProperty(name, "stderr_path", "/tmp/a_stderr"));
-    Expect(!FileExists(stdoutPath));
-    Expect(!FileExists(stderrPath));
-    ExpectSuccess(api.Start(name));
-    ExpectSuccess(api.GetData(name, "root_pid", pid));
-    Expect(ReadLink("/proc/" + pid + "/fd/0") == "/tmp/a_stdin");
-    Expect(ReadLink("/proc/" + pid + "/fd/1") == "/tmp/a_stdout");
-    Expect(ReadLink("/proc/" + pid + "/fd/2") == "/tmp/a_stderr");
-    ExpectSuccess(api.Stop(name));
-=======
     ExpectApiSuccess(api.SetProperty(name, "stdin_path", "/tmp/a_stdin"));
     ExpectApiSuccess(api.SetProperty(name, "stdout_path", "/tmp/a_stdout"));
     ExpectApiSuccess(api.SetProperty(name, "stderr_path", "/tmp/a_stderr"));
@@ -1192,7 +1161,6 @@
     Expect(ReadLink("/proc/" + pid + "/fd/1") == "/tmp/a_stdout");
     Expect(ReadLink("/proc/" + pid + "/fd/2") == "/tmp/a_stderr");
     ExpectApiSuccess(api.Stop(name));
->>>>>>> 43fce383
     Expect(FileExists(stdinPath));
     Expect(FileExists(stdoutPath));
     Expect(FileExists(stderrPath));
