#pragma once

#include <iostream>
#include <string>
#include <unordered_map>
#include <vector>
#include <memory>
#include <functional>
#include <set>

#include "kvalue.hpp"
#include "task.hpp"
#include "util/unix.hpp"

class TEpollSource;
class TCgroup;
class TSubsystem;
class TPropertyMap;
class TValueMap;
enum class ETclassStat;
class TEvent;
class TContainerHolder;
class TNetwork;
class TTclass;
class TTask;
class TContainerWaiter;
class TClient;
class TVolume;

extern int64_t BootTime;

enum class EContainerState {
    Unknown,
    Stopped,
    Dead,
    Running,
    Paused,
    Meta
};

class TContainer : public std::enable_shared_from_this<TContainer>,
                   public TNonCopyable {
    std::shared_ptr<TContainerHolder> Holder;
    const std::string Name;
    const std::shared_ptr<TContainer> Parent;
    std::shared_ptr<TTclass> Tclass;
    std::vector<std::weak_ptr<TContainer>> Children;
    std::shared_ptr<TKeyValueStorage> Storage;
    EContainerState State = EContainerState::Unknown;
    size_t TimeOfDeath = 0;
    uint16_t Id;
    int TaskStartErrno = -1;
    TScopedFd Efd;
    size_t CgroupEmptySince = 0;
    size_t RunningChildren = 0;
    bool LostAndRestored = false;
    std::unique_ptr<TTask> Task;
    std::vector<std::weak_ptr<TContainerWaiter>> Waiters;

    std::map<std::shared_ptr<TSubsystem>, std::shared_ptr<TCgroup>> LeafCgroups;
    std::shared_ptr<TEpollSource> Source;
    std::set<std::shared_ptr<TVolume>> Volumes;

    // data
    void UpdateRunningChildren(size_t diff);
    TError UpdateSoftLimit();
    void SetState(EContainerState newState, bool tree = false);
    std::string ContainerStateName(EContainerState state);

    TError ApplyDynamicProperties();
    TError PrepareNetwork();
    TError PrepareOomMonitor();
    void ShutdownOom();
    TError PrepareCgroups();
    TError PrepareTask();
    TError KillAll();
    TError PrepareMetaParent();
    void RemoveKvs();

    const std::string StripParentName(const std::string &name) const;
    void ScheduleRespawn();
    bool MayRespawn();
    bool ShouldApplyProperty(const std::string &property);
    TError Respawn();
    bool StopChildren();
    TError PrepareResources();
    void FreeResources();
    void PropertyToAlias(const std::string &property, std::string &value) const;
    TError AliasToProperty(std::string &property, std::string &value);

    bool Exit(int status, bool oomKilled, bool force = false);
    void ExitChildren(int status, bool oomKilled);
    bool DeliverExitStatus(int pid, int status);
    bool DeliverOom(int fd);

    TError Prepare();

    std::string GetPortoNamespace() const;

    void CleanupWaiters();

public:
    TCred OwnerCred;

    // TODO: make private
    std::shared_ptr<TPropertyMap> Prop;
    std::shared_ptr<TValueMap> Data;
    std::shared_ptr<TNetwork> Net;

    std::string GetTmpDir() const;
    EContainerState GetState() const;
    TError GetStat(ETclassStat stat, std::map<std::string, uint64_t> &m);

    TContainer(std::shared_ptr<TContainerHolder> holder,
               std::shared_ptr<TKeyValueStorage> storage,
               const std::string &name, std::shared_ptr<TContainer> parent,
               uint16_t id, std::shared_ptr<TNetwork> net) :
        Holder(holder), Name(StripParentName(name)), Parent(parent),
        Storage(storage), Id(id), Net(net) { }

    const std::string GetName(bool recursive = true, const std::string &sep = "/") const;
    const uint16_t GetId() const { return Id; }

    bool IsRoot() const;
    bool IsPortoRoot() const;
    std::shared_ptr<const TContainer> GetRoot() const;
    std::shared_ptr<const TContainer> GetParent() const;
    bool ValidLink(const std::string &name) const;
    std::shared_ptr<TNlLink> GetLink(const std::string &name) const;

    uint64_t GetChildrenSum(const std::string &property, std::shared_ptr<const TContainer> except = nullptr, uint64_t exceptVal = 0) const;
    bool ValidHierarchicalProperty(const std::string &property, const uint64_t value) const;
    std::vector<pid_t> Processes();

    TError Create(const TCred &cred);
    TError Destroy();
    TError Start(bool meta);
    TError Stop();
    TError Pause();
    TError Resume();
    TError Kill(int sig);

    TError GetProperty(const std::string &property, std::string &value) const;
    TError SetProperty(const std::string &property, const std::string &value, bool superuser);

    TError GetData(const std::string &data, std::string &value);
    TError Restore(const kv::TNode &node);

    std::shared_ptr<TCgroup> GetLeafCgroup(std::shared_ptr<TSubsystem> subsys);
    bool CanRemoveDead() const;
    std::vector<std::string> GetChildren();
    std::shared_ptr<TContainer> FindRunningParent() const;
    bool UseParentNamespace() const;
    bool DeliverEvent(const TEvent &event);
    size_t GetTimeOfDeath() { return TimeOfDeath; }

    TError CheckPermission(const TCred &ucred);

    // *self is observer container
    TError RelativeName(const TContainer &c, std::string &name) const;
    TError AbsoluteName(const std::string &orig, std::string &name,
                        bool resolve_meta = false) const;

    static void ParsePropertyName(std::string &name, std::string &idx);
    size_t GetRunningChildren() { return RunningChildren; }

    void AddWaiter(std::shared_ptr<TContainerWaiter> waiter);

    bool IsLostAndRestored() const;
    void SyncStateWithCgroup();
<<<<<<< HEAD

    bool LinkVolume(std::shared_ptr<TVolume> volume) {
        return Volumes.insert(volume).second;
    }

    bool UnlinkVolume(std::shared_ptr<TVolume> volume) {
        return Volumes.erase(volume);
    }
=======
    bool IsNamespaceIsolated();
>>>>>>> 714c7671
};

class TContainerWaiter {
private:
    std::weak_ptr<TClient> Client;
    std::function<void (std::shared_ptr<TClient>, TError, std::string)> Callback;
public:
    TContainerWaiter(std::shared_ptr<TClient> client,
                     std::function<void (std::shared_ptr<TClient>, TError, std::string)> callback);
    void Signal(const TContainer *who);
};<|MERGE_RESOLUTION|>--- conflicted
+++ resolved
@@ -168,7 +168,7 @@
 
     bool IsLostAndRestored() const;
     void SyncStateWithCgroup();
-<<<<<<< HEAD
+    bool IsNamespaceIsolated();
 
     bool LinkVolume(std::shared_ptr<TVolume> volume) {
         return Volumes.insert(volume).second;
@@ -177,9 +177,6 @@
     bool UnlinkVolume(std::shared_ptr<TVolume> volume) {
         return Volumes.erase(volume);
     }
-=======
-    bool IsNamespaceIsolated();
->>>>>>> 714c7671
 };
 
 class TContainerWaiter {
