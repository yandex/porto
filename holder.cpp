#include <algorithm>

#include "holder.hpp"
#include "config.hpp"
#include "container.hpp"
#include "property.hpp"
#include "data.hpp"
#include "event.hpp"
#include "util/string.hpp"
#include "util/cred.hpp"

<<<<<<< HEAD
=======
constexpr uint16_t ROOT_CONTAINER_ID = 1;

>>>>>>> 43fce383
void TContainerHolder::DestroyRoot() {
    // we want children to be removed first
    while (Containers.begin() != Containers.end()) {
        auto name = Containers.begin()->first;
        TError error = _Destroy(name);
        if (error)
            L_ERR() << "Can't destroy container " << name << ": " << error << std::endl;
    }
}

TError TContainerHolder::ReserveDefaultClassId() {
    uint16_t id;
    TError error = IdMap.Get(id);
    if (error)
        return error;
    if (id != 2)
        return TError(EError::Unknown, "Unexpected default class id " + std::to_string(id));
    return TError::Success();
}

TError TContainerHolder::CreateRoot() {
    TError error = TaskGetLastCap();
    if (error)
        return error;

    BootTime = GetBootTime();

    error = Create(ROOT_CONTAINER, TCred(0, 0));
    if (error)
        return error;

    auto root = Get(ROOT_CONTAINER);

    if (root->GetId() != ROOT_CONTAINER_ID)
        return TError(EError::Unknown, "Unexpected root container id " + std::to_string(root->GetId()));

    error = ReserveDefaultClassId();
    if (error)
        return error;

    error = root->Start();
    if (error)
        return error;

    ScheduleLogRotatation();
    Statistics->Created = 0;
    Statistics->RestoreFailed = 0;
    Statistics->RemoveDead = 0;
    Statistics->Rotated = 0;
    Statistics->Started = 0;

    return TError::Success();
}

bool TContainerHolder::ValidName(const std::string &name) const {
    if (name == ROOT_CONTAINER)
        return true;

    if (name.length() == 0 || name.length() > 128)
        return false;

    for (std::string::size_type i = 0; i + 1 < name.length(); i++)
        if (name[i] == '/' && name[i + 1] == '/')
            return false;

    if (*name.begin() == '/')
        return false;

    if (*(name.end()--) == '/')
        return false;

    return find_if(name.begin(), name.end(),
                   [](const char c) -> bool {
                        return !(isalnum(c) || c == '_' || c == '/' || c == '-' || c == '@' || c == ':' || c == '.');
                   }) == name.end();
}

std::shared_ptr<TContainer> TContainerHolder::GetParent(const std::string &name) const {
    std::shared_ptr<TContainer> parent;

    std::string::size_type n = name.rfind('/');
    if (n == std::string::npos) {
        return Containers.at(ROOT_CONTAINER);
    } else {
        std::string parentName = name.substr(0, n);

        if (Containers.find(parentName) == Containers.end())
            return nullptr;

        return Containers.at(parentName);
    }
}

TError TContainerHolder::Create(const std::string &name, const TCred &cred) {
    if (!ValidName(name))
        return TError(EError::InvalidValue, "invalid container name " + name);

    if (Containers.find(name) != Containers.end())
        return TError(EError::ContainerAlreadyExists, "container " + name + " already exists");

    if (Containers.size() + 1 > config().container().max_total())
        return TError(EError::ResourceNotAvailable, "number of created containers exceeds limit");

    auto parent = GetParent(name);
    if (!parent && name != ROOT_CONTAINER)
        return TError(EError::InvalidValue, "invalid parent container");

    uint16_t id;
    TError error = IdMap.Get(id);
    if (error)
        return error;

    auto c = std::make_shared<TContainer>(shared_from_this(), Storage, name, parent, id, Net);
    error = c->Create(cred);
    if (error)
        return error;

    Containers[name] = c;
    Statistics->Created++;
    return TError::Success();
}

std::shared_ptr<TContainer> TContainerHolder::Get(const std::string &name) {
    if (Containers.find(name) == Containers.end())
        return nullptr;

    return Containers[name];
}

TError TContainerHolder::_Destroy(const std::string &name) {
    auto c = Containers[name];
    for (auto child: c->GetChildren())
        _Destroy(child);

    IdMap.Put(c->GetId());
    c->Destroy();
    Containers.erase(name);
    Statistics->Created--;

    return TError::Success();
}

TError TContainerHolder::Destroy(const std::string &name) {
    if (name == ROOT_CONTAINER || !ValidName(name))
        return TError(EError::InvalidValue, "invalid container name " + name);

    return _Destroy(name);
}

std::vector<std::string> TContainerHolder::List() const {
    std::vector<std::string> ret;

    for (auto c : Containers) {
        PORTO_ASSERT(c.first == c.second->GetName());
        ret.push_back(c.first);
    }

    return ret;
}

TError TContainerHolder::RestoreId(const kv::TNode &node, uint16_t &id) {
    std::string value = "";

    TError error = Storage->Get(node, P_RAW_ID, value);
    if (error) {
        // FIXME before v1.0 we didn't store id for meta or stopped containers;
        // don't try to recover, just assign new safe one
        error = IdMap.GetSince(config().container().max_total(), id);
        if (error)
            return error;
        L_WRN() << "Couldn't restore container id, using " << id << std::endl;
    } else {
        error = StringToUint16(value, id);
        if (error)
            return error;

        error = IdMap.GetAt(id);
        if (error) {
            // FIXME before v1.0 there was a possibility for two containers
            // to use the same id, allocate new one upon restore we see this

            error = IdMap.GetSince(config().container().max_total(), id);
            if (error)
                return error;
            L_WRN() << "Container ids clashed, using new " << id << std::endl;
        }
            return error;
    }

    return TError::Success();
}

std::map<std::string, std::shared_ptr<TKeyValueNode>> TContainerHolder::SortNodes(const std::vector<std::shared_ptr<TKeyValueNode>> &nodes) {
    // FIXME since v1.0 we use container id as kvalue node name and because
    // we need to create containers in particular order we create this
    // name-sorted map
    std::map<std::string, std::shared_ptr<TKeyValueNode>> name2node;

    for (auto node : nodes) {
        kv::TNode n;
        TError error = node->Load(n);
        if (error) {
            L_ERR() << "Can't load key-value node " << node->GetPath() << ": " << error << std::endl;
            node->Remove();
            Statistics->RestoreFailed++;
            continue;
        }

        std::string name;
        if (TKeyValueStorage::Get(n, P_RAW_NAME, name))
            name = TKeyValueStorage::FromPath(node->GetName());

        name2node[name] = node;
    }

    return name2node;
}

bool TContainerHolder::RestoreFromStorage() {
    std::vector<std::shared_ptr<TKeyValueNode>> nodes;

    TError error = Storage->ListNodes(nodes);
    if (error) {
        L_ERR() << "Can't list key-value nodes: " << error << std::endl;
        return false;
    }

    auto name2node = SortNodes(nodes);
    bool restored = false;
    for (auto &pair : name2node) {
        auto node = pair.second;
        auto name = pair.first;

        kv::TNode n;
        error = node->Load(n);
        if (error)
            continue;

        restored = true;
        error = Restore(name, n);
        if (error) {
            L_ERR() << "Can't restore " << name << ": " << error << std::endl;
            Statistics->RestoreFailed++;
            node->Remove();
            continue;
        }

        // FIXME since v1.0 we need to cleanup kvalue nodes with old naming
        if (TKeyValueStorage::Get(n, P_RAW_NAME, name))
            node->Remove();
    }

    return restored;
}

TError TContainerHolder::Restore(const std::string &name, const kv::TNode &node) {
    if (name == ROOT_CONTAINER)
        return TError::Success();

    L() << "Restore container " << name << " (" << node.ShortDebugString() << ")" << std::endl;

    auto parent = GetParent(name);
    if (!parent)
        return TError(EError::InvalidValue, "invalid parent container");

    uint16_t id = 0;
    TError error = RestoreId(node, id);
    if (error)
        return error;

    if (!id)
        return TError(EError::Unknown, "Couldn't restore container id");

    auto c = std::make_shared<TContainer>(shared_from_this(), Storage, name, parent, id, Net);
    error = c->Restore(node);
    if (error) {
        L_ERR() << "Can't restore container " << name << ": " << error << std::endl;
        return error;
    }

    Containers[name] = c;
    Statistics->Created++;
    return TError::Success();
}

void TContainerHolder::ScheduleLogRotatation() {
    TEvent e(EEventType::RotateLogs);
    Queue->Add(config().daemon().rotate_logs_timeout_s() * 1000, e);
}

bool TContainerHolder::DeliverEvent(const TEvent &event) {
    if (config().log().verbose())
        L() << "Deliver event " << event.GetMsg() << std::endl;

    if (event.Targeted) {
        auto c = event.Container.lock();
        if (c)
            return c->DeliverEvent(event);
        return false;
    } else {
        std::vector<std::string> remove;
        for (auto c : Containers) {
            if (event.Type == EEventType::RotateLogs)
                if (c.second->CanRemoveDead())
                    remove.push_back(c.second->GetName());

            if (c.second->DeliverEvent(event))
                return true;
        }

        for (auto name : remove) {
            L() << "Remove old dead " << name << std::endl;
            TError error = Destroy(name);
            if (error)
                L_ERR() << "Can't destroy " << name << ": " << error << std::endl;
            Statistics->RemoveDead++;
        }
    }

    if (event.Type == EEventType::RotateLogs) {
        if (config().log().verbose())
            L() << "Rotated logs " << std::endl;

        ScheduleLogRotatation();
        Statistics->Rotated++;
        return true;
    } else {
        L() << "Couldn't deliver " << event.GetMsg() << std::endl;
        return false;
    }
}<|MERGE_RESOLUTION|>--- conflicted
+++ resolved
@@ -9,11 +9,8 @@
 #include "util/string.hpp"
 #include "util/cred.hpp"
 
-<<<<<<< HEAD
-=======
 constexpr uint16_t ROOT_CONTAINER_ID = 1;
 
->>>>>>> 43fce383
 void TContainerHolder::DestroyRoot() {
     // we want children to be removed first
     while (Containers.begin() != Containers.end()) {
