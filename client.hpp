#pragma once

#include <string>
#include <mutex>

#include "common.hpp"
#include "util/cred.hpp"
#include "util/log.hpp"
#include "container.hpp"

extern "C" {
#include <unistd.h>
};

class TContainerWaiter;

class TClient : public TNonCopyable {
public:
    TClient(int fd);
    ~TClient();

    int GetFd() const;
    pid_t GetPid() const;
    const TCred& GetCred() const;
    const std::string& GetComm() const;

    void BeginRequest();
    size_t GetRequestTime();

    TError Identify(TContainerHolder &holder, bool full = true);
    std::string GetContainerName() const;
    std::shared_ptr<TContainer> GetContainer() const;
    std::shared_ptr<TContainer> TryGetContainer() const;

    friend std::ostream& operator<<(std::ostream& stream, TClient& client) {
        if (client.FullLog) {
            client.FullLog = false;
            stream << client.Comm << "(" << client.Pid << ") "
                   << client.Cred.UserAsString() << ":"
                   << client.Cred.GroupAsString() << " "
                   << client.GetContainerName();
        } else {
            stream << client.Comm << "(" << client.Pid << ")";
        }
        return stream;
    }

    std::shared_ptr<TContainerWaiter> Waiter;
    bool Readonly();
    std::mutex &GetLock() { return Lock; }

private:
    int Fd;
    pid_t Pid;
    TCred Cred;
    std::string Comm;
    size_t RequestStartMs;
<<<<<<< HEAD
=======
    bool MemberOfPortoGroup = false;
    std::mutex Lock;
>>>>>>> f6d10c98

    TError LoadGroups();
    TError IdentifyContainer(TContainerHolder &holder);
    std::weak_ptr<TContainer> Container;

    bool FullLog = true;
};<|MERGE_RESOLUTION|>--- conflicted
+++ resolved
@@ -55,11 +55,7 @@
     TCred Cred;
     std::string Comm;
     size_t RequestStartMs;
-<<<<<<< HEAD
-=======
-    bool MemberOfPortoGroup = false;
     std::mutex Lock;
->>>>>>> f6d10c98
 
     TError LoadGroups();
     TError IdentifyContainer(TContainerHolder &holder);
