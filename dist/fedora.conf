#!/bin/sh

set -e

bootstrap() {
	local root=$1

<<<<<<< HEAD
	local img=$HOME/fedora.tar.xz
=======
	local img=/tmp/fedora.tar.xz
>>>>>>> 43fce383
	[ -f $img ] || curl -o $img -L https://github.com/fedora-cloud/docker-brew-fedora/blob/master/fedora-21-release.tar.xz?raw=true

	tar -Jxf $img -C $root

	cat > $root/etc/resolv.conf <<EOF
search search.yandex.net yandex.ru
nameserver 213.180.205.1
nameserver 2a02:6b8::1:1
EOF
}

prepare() {
	sed -i -e 's@^metalink@#metalink@' -e 's@^#baseurl.*$@baseurl=http://mirror.yandex.ru/fedora/linux/releases/$releasever/Everything/$basearch/os/@' /etc/yum.repos.d/fedora.repo
	yum -y update
	yum -y install autoconf bison flex libtool fakeroot debhelper devscripts git cmake gcc gcc-c++ make libstdc++-devel libstdc++-static protobuf-static glibc-static protobuf-devel protobuf-compiler
}

cleanup() { :; }

check() {
	cp -aT $1 $2
	cd $2
	rm -f CMakeCache.txt
	debuild -i -us -uc -b -d
}

eval "$@"<|MERGE_RESOLUTION|>--- conflicted
+++ resolved
@@ -5,11 +5,7 @@
 bootstrap() {
 	local root=$1
 
-<<<<<<< HEAD
-	local img=$HOME/fedora.tar.xz
-=======
 	local img=/tmp/fedora.tar.xz
->>>>>>> 43fce383
 	[ -f $img ] || curl -o $img -L https://github.com/fedora-cloud/docker-brew-fedora/blob/master/fedora-21-release.tar.xz?raw=true
 
 	tar -Jxf $img -C $root
