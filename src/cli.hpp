--- conflicted
+++ resolved
@@ -2,12 +2,9 @@
 
 #include <memory>
 #include <string>
-<<<<<<< HEAD
 #include <csignal>
+#include <vector>
 
-=======
-#include <vector>
->>>>>>> e5f37afb
 #include "libporto.hpp"
 #include "error.hpp"
 
