CC=g++
CFLAGS=-c -Wall -g -std=c++11
LDFLAGS=
SOURCES=porto.cpp cgroup.cpp
OBJECTS=$(SOURCES:.cpp=.o)
EXECUTABLE=porto

all: $(SOURCES) $(EXECUTABLE)

$(EXECUTABLE): $(OBJECTS)
	$(CC) $(LDFLAGS) $(OBJECTS) -o $@

.cpp.o:
	$(CC) $(CFLAGS) $< -o $@

<<<<<<< HEAD
clean:
	rm -f $(OBJECTS) $(EXECUTABLE)
=======
.PHONY: rpc
rpc:
	protoc rpc.proto --cpp_out=.
	g++ rpc.cc rpc.pb.cc -std=c++11 -lprotobuf -o rpc
	echo 'create: { name: "test" }' | ./rpc
	echo 'list: { }' | ./rpc
	echo '' | ./rpc
>>>>>>> 04e00b1c
<|MERGE_RESOLUTION|>--- conflicted
+++ resolved
@@ -13,10 +13,6 @@
 .cpp.o:
 	$(CC) $(CFLAGS) $< -o $@
 
-<<<<<<< HEAD
-clean:
-	rm -f $(OBJECTS) $(EXECUTABLE)
-=======
 .PHONY: rpc
 rpc:
 	protoc rpc.proto --cpp_out=.
@@ -24,4 +20,6 @@
 	echo 'create: { name: "test" }' | ./rpc
 	echo 'list: { }' | ./rpc
 	echo '' | ./rpc
->>>>>>> 04e00b1c
+
+clean:
+	rm -f $(OBJECTS) $(EXECUTABLE)