--- conflicted
+++ resolved
@@ -87,10 +87,7 @@
         L_ERR() << "Can't destroy network: " << error << std::endl;
 
     Cholder->DestroyRoot();
-<<<<<<< HEAD
-=======
     Vholder->Destroy();
->>>>>>> 43fce383
 
     return TError::Success();
 }